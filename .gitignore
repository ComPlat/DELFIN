# Ignore PDFs in docs folder
docs/*

# Ignore build artifacts
dist/
*.egg-info/
own_auto_tree.json

<<<<<<< HEAD
# Ignore API keys and secrets
.env
.env.*
*.key
*_key.txt
secrets/
.anthropic_api_key
.openai_api_key
=======
# Python cache / bytecode
__pycache__/
*.py[cod]
*$py.class
>>>>>>> 1286f370
<|MERGE_RESOLUTION|>--- conflicted
+++ resolved
@@ -6,7 +6,6 @@
 *.egg-info/
 own_auto_tree.json
 
-<<<<<<< HEAD
 # Ignore API keys and secrets
 .env
 .env.*
@@ -15,9 +14,8 @@
 secrets/
 .anthropic_api_key
 .openai_api_key
-=======
+
 # Python cache / bytecode
 __pycache__/
 *.py[cod]
-*$py.class
->>>>>>> 1286f370
+*$py.class